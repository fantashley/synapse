#  Copyright 2021 The Matrix.org Foundation C.I.C.
#
#  Licensed under the Apache License, Version 2.0 (the "License");
#  you may not use this file except in compliance with the License.
#  You may obtain a copy of the License at
#
#      http://www.apache.org/licenses/LICENSE-2.0
#
#  Unless required by applicable law or agreed to in writing, software
#  distributed under the License is distributed on an "AS IS" BASIS,
#  WITHOUT WARRANTIES OR CONDITIONS OF ANY KIND, either express or implied.
#  See the License for the specific language governing permissions and
#  limitations under the License.
from typing import Any, Iterable, Optional, Tuple
from unittest import mock

from synapse.api.constants import (
    EventContentFields,
    EventTypes,
    HistoryVisibility,
    JoinRules,
    Membership,
    RestrictedJoinRuleTypes,
    RoomTypes,
)
from synapse.api.errors import AuthError
from synapse.api.room_versions import RoomVersions
from synapse.events import make_event_from_dict
from synapse.handlers.space_summary import _child_events_comparison_key, _RoomEntry
from synapse.rest import admin
from synapse.rest.client.v1 import login, room
from synapse.server import HomeServer
from synapse.types import JsonDict

from tests import unittest


def _create_event(room_id: str, order: Optional[Any] = None):
    result = mock.Mock()
    result.room_id = room_id
    result.content = {}
    if order is not None:
        result.content["order"] = order
    return result


def _order(*events):
    return sorted(events, key=_child_events_comparison_key)


class TestSpaceSummarySort(unittest.TestCase):
    def test_no_order_last(self):
        """An event with no ordering is placed behind those with an ordering."""
        ev1 = _create_event("!abc:test")
        ev2 = _create_event("!xyz:test", "xyz")

        self.assertEqual([ev2, ev1], _order(ev1, ev2))

    def test_order(self):
        """The ordering should be used."""
        ev1 = _create_event("!abc:test", "xyz")
        ev2 = _create_event("!xyz:test", "abc")

        self.assertEqual([ev2, ev1], _order(ev1, ev2))

    def test_order_room_id(self):
        """Room ID is a tie-breaker for ordering."""
        ev1 = _create_event("!abc:test", "abc")
        ev2 = _create_event("!xyz:test", "abc")

        self.assertEqual([ev1, ev2], _order(ev1, ev2))

    def test_invalid_ordering_type(self):
        """Invalid orderings are considered the same as missing."""
        ev1 = _create_event("!abc:test", 1)
        ev2 = _create_event("!xyz:test", "xyz")

        self.assertEqual([ev2, ev1], _order(ev1, ev2))

        ev1 = _create_event("!abc:test", {})
        self.assertEqual([ev2, ev1], _order(ev1, ev2))

        ev1 = _create_event("!abc:test", [])
        self.assertEqual([ev2, ev1], _order(ev1, ev2))

        ev1 = _create_event("!abc:test", True)
        self.assertEqual([ev2, ev1], _order(ev1, ev2))

    def test_invalid_ordering_value(self):
        """Invalid orderings are considered the same as missing."""
        ev1 = _create_event("!abc:test", "foo\n")
        ev2 = _create_event("!xyz:test", "xyz")

        self.assertEqual([ev2, ev1], _order(ev1, ev2))

        ev1 = _create_event("!abc:test", "a" * 51)
        self.assertEqual([ev2, ev1], _order(ev1, ev2))


class SpaceSummaryTestCase(unittest.HomeserverTestCase):
    servlets = [
        admin.register_servlets_for_client_rest_resource,
        room.register_servlets,
        login.register_servlets,
    ]

    def prepare(self, reactor, clock, hs: HomeServer):
        self.hs = hs
        self.handler = self.hs.get_space_summary_handler()

        # Create a user.
        self.user = self.register_user("user", "pass")
        self.token = self.login("user", "pass")

        # Create a space and a child room.
        self.space = self.helper.create_room_as(
            self.user,
            tok=self.token,
            extra_content={
                "creation_content": {EventContentFields.ROOM_TYPE: RoomTypes.SPACE}
            },
        )
        self.room = self.helper.create_room_as(self.user, tok=self.token)
        self._add_child(self.space, self.room, self.token)

    def _add_child(self, space_id: str, room_id: str, token: str) -> None:
        """Add a child room to a space."""
        self.helper.send_state(
            space_id,
            event_type=EventTypes.SpaceChild,
            body={"via": [self.hs.hostname]},
            tok=token,
            state_key=room_id,
        )

    def _assert_rooms(self, result: JsonDict, rooms: Iterable[str]) -> None:
        """Assert that the expected room IDs are in the response."""
        self.assertCountEqual([room.get("room_id") for room in result["rooms"]], rooms)

    def _assert_events(
        self, result: JsonDict, events: Iterable[Tuple[str, str]]
    ) -> None:
        """Assert that the expected parent / child room IDs are in the response."""
        self.assertCountEqual(
            [
                (event.get("room_id"), event.get("state_key"))
                for event in result["events"]
            ],
            events,
        )

    def test_simple_space(self):
        """Test a simple space with a single room."""
        result = self.get_success(self.handler.get_space_summary(self.user, self.space))
        # The result should have the space and the room in it, along with a link
        # from space -> room.
        self._assert_rooms(result, [self.space, self.room])
        self._assert_events(result, [(self.space, self.room)])

    def test_visibility(self):
        """A user not in a space cannot inspect it."""
        user2 = self.register_user("user2", "pass")
        token2 = self.login("user2", "pass")

        # The user cannot see the space.
        self.get_failure(self.handler.get_space_summary(user2, self.space), AuthError)

        # If the space is made world-readable it should return a result.
        self.helper.send_state(
            self.space,
            event_type=EventTypes.RoomHistoryVisibility,
            body={"history_visibility": HistoryVisibility.WORLD_READABLE},
            tok=self.token,
        )
        result = self.get_success(self.handler.get_space_summary(user2, self.space))
        self._assert_rooms(result, [self.space, self.room])
        self._assert_events(result, [(self.space, self.room)])

        # Make it not world-readable again and confirm it results in an error.
        self.helper.send_state(
            self.space,
            event_type=EventTypes.RoomHistoryVisibility,
            body={"history_visibility": HistoryVisibility.JOINED},
            tok=self.token,
        )
        self.get_failure(self.handler.get_space_summary(user2, self.space), AuthError)

        # Join the space and results should be returned.
        self.helper.join(self.space, user2, tok=token2)
        result = self.get_success(self.handler.get_space_summary(user2, self.space))
        self._assert_rooms(result, [self.space, self.room])
        self._assert_events(result, [(self.space, self.room)])

    def _create_room_with_join_rule(
        self, join_rule: str, room_version: Optional[str] = None, **extra_content
    ) -> str:
        """Create a room with the given join rule and add it to the space."""
        room_id = self.helper.create_room_as(
            self.user,
            room_version=room_version,
            tok=self.token,
            extra_content={
                "initial_state": [
                    {
                        "type": EventTypes.JoinRules,
                        "state_key": "",
                        "content": {
                            "join_rule": join_rule,
                            **extra_content,
                        },
                    }
                ]
            },
        )
        self._add_child(self.space, room_id, self.token)
        return room_id

    def test_filtering(self):
        """
        Rooms should be properly filtered to only include rooms the user has access to.
        """
        user2 = self.register_user("user2", "pass")
        token2 = self.login("user2", "pass")

        # Create a few rooms which will have different properties.
        public_room = self._create_room_with_join_rule(JoinRules.PUBLIC)
        knock_room = self._create_room_with_join_rule(
            JoinRules.KNOCK, room_version=RoomVersions.V7.identifier
        )
        not_invited_room = self._create_room_with_join_rule(JoinRules.INVITE)
        invited_room = self._create_room_with_join_rule(JoinRules.INVITE)
        self.helper.invite(invited_room, targ=user2, tok=self.token)
        restricted_room = self._create_room_with_join_rule(
            JoinRules.RESTRICTED,
            room_version=RoomVersions.V8.identifier,
            allow=[],
        )
        restricted_accessible_room = self._create_room_with_join_rule(
            JoinRules.RESTRICTED,
            room_version=RoomVersions.V8.identifier,
            allow=[
                {
                    "type": RestrictedJoinRuleTypes.ROOM_MEMBERSHIP,
                    "room_id": self.space,
                    "via": [self.hs.hostname],
                }
            ],
        )
        world_readable_room = self._create_room_with_join_rule(JoinRules.INVITE)
        self.helper.send_state(
            world_readable_room,
            event_type=EventTypes.RoomHistoryVisibility,
            body={"history_visibility": HistoryVisibility.WORLD_READABLE},
            tok=self.token,
        )
        joined_room = self._create_room_with_join_rule(JoinRules.INVITE)
        self.helper.invite(joined_room, targ=user2, tok=self.token)
        self.helper.join(joined_room, user2, tok=token2)

        # Join the space.
        self.helper.join(self.space, user2, tok=token2)
        result = self.get_success(self.handler.get_space_summary(user2, self.space))

        self._assert_rooms(
            result,
            [
                self.space,
                self.room,
                public_room,
                knock_room,
                invited_room,
                restricted_accessible_room,
                world_readable_room,
                joined_room,
            ],
        )
        self._assert_events(
            result,
            [
                (self.space, self.room),
                (self.space, public_room),
                (self.space, knock_room),
                (self.space, not_invited_room),
                (self.space, invited_room),
                (self.space, restricted_room),
                (self.space, restricted_accessible_room),
                (self.space, world_readable_room),
                (self.space, joined_room),
            ],
        )

    def test_complex_space(self):
        """
        Create a "complex" space to see how it handles things like loops and subspaces.
        """
        # Create an inaccessible room.
        user2 = self.register_user("user2", "pass")
        token2 = self.login("user2", "pass")
        room2 = self.helper.create_room_as(user2, is_public=False, tok=token2)
        # This is a bit odd as "user" is adding a room they don't know about, but
        # it works for the tests.
        self._add_child(self.space, room2, self.token)

        # Create a subspace under the space with an additional room in it.
        subspace = self.helper.create_room_as(
            self.user,
            tok=self.token,
            extra_content={
                "creation_content": {EventContentFields.ROOM_TYPE: RoomTypes.SPACE}
            },
        )
        subroom = self.helper.create_room_as(self.user, tok=self.token)
        self._add_child(self.space, subspace, token=self.token)
        self._add_child(subspace, subroom, token=self.token)
        # Also add the two rooms from the space into this subspace (causing loops).
        self._add_child(subspace, self.room, token=self.token)
        self._add_child(subspace, room2, self.token)

        result = self.get_success(self.handler.get_space_summary(self.user, self.space))

        # The result should include each room a single time and each link.
        self._assert_rooms(result, [self.space, self.room, subspace, subroom])
        self._assert_events(
            result,
            [
                (self.space, self.room),
                (self.space, room2),
                (self.space, subspace),
                (subspace, subroom),
                (subspace, self.room),
                (subspace, room2),
            ],
        )

    def test_fed_complex(self):
        """
        Return data over federation and ensure that it is handled properly.
        """
        fed_hostname = self.hs.hostname + "2"
        subspace = "#subspace:" + fed_hostname
        subroom = "#subroom:" + fed_hostname

        async def summarize_remote_room(
            _self, room, suggested_only, max_children, exclude_rooms
        ):
            # Return some good data, and some bad data:
            #
            # * Event *back* to the root room.
            # * Unrelated events / rooms
            # * Multiple levels of events (in a not-useful order, e.g. grandchild
            #   events before child events).

            # Note that these entries are brief, but should contain enough info.
            return [
                _RoomEntry(
                    subspace,
                    {
                        "room_id": subspace,
                        "world_readable": True,
                        "room_type": RoomTypes.SPACE,
                    },
                    [
                        {
                            "room_id": subspace,
                            "state_key": subroom,
                            "content": {"via": [fed_hostname]},
                        }
                    ],
                ),
                _RoomEntry(
                    subroom,
                    {
                        "room_id": subroom,
                        "world_readable": True,
                    },
                ),
            ]

        # Add a room to the space which is on another server.
        self._add_child(self.space, subspace, self.token)

        with mock.patch(
            "synapse.handlers.space_summary.SpaceSummaryHandler._summarize_remote_room",
            new=summarize_remote_room,
        ):
            result = self.get_success(
                self.handler.get_space_summary(self.user, self.space)
            )

        self._assert_rooms(result, [self.space, self.room, subspace, subroom])
        self._assert_events(
            result,
            [
                (self.space, self.room),
                (self.space, subspace),
                (subspace, subroom),
            ],
        )

    def test_fed_filtering(self):
        """
        Rooms returned over federation should be properly filtered to only include
        rooms the user has access to.
        """
        fed_hostname = self.hs.hostname + "2"
        subspace = "#subspace:" + fed_hostname

        # Create a few rooms which will have different properties.
        public_room = "#public:" + fed_hostname
        knock_room = "#knock:" + fed_hostname
        not_invited_room = "#not_invited:" + fed_hostname
        invited_room = "#invited:" + fed_hostname
        restricted_room = "#restricted:" + fed_hostname
        restricted_accessible_room = "#restricted_accessible:" + fed_hostname
        world_readable_room = "#world_readable:" + fed_hostname
        joined_room = self.helper.create_room_as(self.user, tok=self.token)

        # Poke an invite over federation into the database.
        fed_handler = self.hs.get_federation_handler()
        event = make_event_from_dict(
            {
                "room_id": invited_room,
                "event_id": "!abcd:" + fed_hostname,
                "type": EventTypes.Member,
                "sender": "@remote:" + fed_hostname,
                "state_key": self.user,
                "content": {"membership": Membership.INVITE},
                "prev_events": [],
                "auth_events": [],
                "depth": 1,
                "origin_server_ts": 1234,
            }
        )
        self.get_success(
            fed_handler.on_invite_request(fed_hostname, event, RoomVersions.V6)
        )

        async def summarize_remote_room(
            _self, room, suggested_only, max_children, exclude_rooms
        ):
            # Note that these entries are brief, but should contain enough info.
            rooms = [
<<<<<<< HEAD
                _RoomEntry(
                    public_room,
                    {
                        "room_id": public_room,
                        "world_readable": False,
                        "join_rules": JoinRules.PUBLIC,
                    },
                ),
                _RoomEntry(
                    knock_room,
                    {
                        "room_id": knock_room,
                        "world_readable": False,
                        "join_rules": JoinRules.KNOCK,
                    },
                ),
                _RoomEntry(
                    not_invited_room,
                    {
                        "room_id": not_invited_room,
                        "world_readable": False,
                        "join_rules": JoinRules.INVITE,
                    },
                ),
                _RoomEntry(
                    invited_room,
                    {
                        "room_id": invited_room,
                        "world_readable": False,
                        "join_rules": JoinRules.INVITE,
                    },
                ),
                _RoomEntry(
                    restricted_room,
                    {
                        "room_id": restricted_room,
                        "world_readable": False,
                        "join_rules": JoinRules.MSC3083_RESTRICTED,
                        "allowed_spaces": [],
                    },
                ),
                _RoomEntry(
                    restricted_accessible_room,
                    {
                        "room_id": restricted_accessible_room,
                        "world_readable": False,
                        "join_rules": JoinRules.MSC3083_RESTRICTED,
                        "allowed_spaces": [self.room],
                    },
                ),
                _RoomEntry(
                    world_readable_room,
                    {
                        "room_id": world_readable_room,
                        "world_readable": True,
                        "join_rules": JoinRules.INVITE,
                    },
                ),
                _RoomEntry(
                    joined_room,
                    {
                        "room_id": joined_room,
                        "world_readable": False,
                        "join_rules": JoinRules.INVITE,
                    },
                ),
=======
                {
                    "room_id": public_room,
                    "world_readable": False,
                    "join_rules": JoinRules.PUBLIC,
                },
                {
                    "room_id": knock_room,
                    "world_readable": False,
                    "join_rules": JoinRules.KNOCK,
                },
                {
                    "room_id": not_invited_room,
                    "world_readable": False,
                    "join_rules": JoinRules.INVITE,
                },
                {
                    "room_id": invited_room,
                    "world_readable": False,
                    "join_rules": JoinRules.INVITE,
                },
                {
                    "room_id": restricted_room,
                    "world_readable": False,
                    "join_rules": JoinRules.RESTRICTED,
                    "allowed_spaces": [],
                },
                {
                    "room_id": restricted_accessible_room,
                    "world_readable": False,
                    "join_rules": JoinRules.RESTRICTED,
                    "allowed_spaces": [self.room],
                },
                {
                    "room_id": world_readable_room,
                    "world_readable": True,
                    "join_rules": JoinRules.INVITE,
                },
                {
                    "room_id": joined_room,
                    "world_readable": False,
                    "join_rules": JoinRules.INVITE,
                },
            ]

            # Place each room in the sub-space.
            event_content = {"via": [fed_hostname]}
            events = [
                {
                    "room_id": subspace,
                    "state_key": room["room_id"],
                    "content": event_content,
                }
                for room in rooms
>>>>>>> ad35b773
            ]

            # Also include the subspace.
            rooms.insert(
                0,
                _RoomEntry(
                    subspace,
                    {
                        "room_id": subspace,
                        "world_readable": True,
                    },
                    # Place each room in the sub-space.
                    [
                        {
                            "room_id": subspace,
                            "state_key": room.room_id,
                            "content": {"via": [fed_hostname]},
                        }
                        for room in rooms
                    ],
                ),
            )
            return rooms

        # Add a room to the space which is on another server.
        self._add_child(self.space, subspace, self.token)

        with mock.patch(
            "synapse.handlers.space_summary.SpaceSummaryHandler._summarize_remote_room",
            new=summarize_remote_room,
        ):
            result = self.get_success(
                self.handler.get_space_summary(self.user, self.space)
            )

        self._assert_rooms(
            result,
            [
                self.space,
                self.room,
                subspace,
                public_room,
                knock_room,
                invited_room,
                restricted_accessible_room,
                world_readable_room,
                joined_room,
            ],
        )
        self._assert_events(
            result,
            [
                (self.space, self.room),
                (self.space, subspace),
                (subspace, public_room),
                (subspace, knock_room),
                (subspace, not_invited_room),
                (subspace, invited_room),
                (subspace, restricted_room),
                (subspace, restricted_accessible_room),
                (subspace, world_readable_room),
                (subspace, joined_room),
            ],
        )<|MERGE_RESOLUTION|>--- conflicted
+++ resolved
@@ -440,7 +440,6 @@
         ):
             # Note that these entries are brief, but should contain enough info.
             rooms = [
-<<<<<<< HEAD
                 _RoomEntry(
                     public_room,
                     {
@@ -478,7 +477,7 @@
                     {
                         "room_id": restricted_room,
                         "world_readable": False,
-                        "join_rules": JoinRules.MSC3083_RESTRICTED,
+                        "join_rules": JoinRules.RESTRICTED,
                         "allowed_spaces": [],
                     },
                 ),
@@ -487,7 +486,7 @@
                     {
                         "room_id": restricted_accessible_room,
                         "world_readable": False,
-                        "join_rules": JoinRules.MSC3083_RESTRICTED,
+                        "join_rules": JoinRules.RESTRICTED,
                         "allowed_spaces": [self.room],
                     },
                 ),
@@ -507,61 +506,6 @@
                         "join_rules": JoinRules.INVITE,
                     },
                 ),
-=======
-                {
-                    "room_id": public_room,
-                    "world_readable": False,
-                    "join_rules": JoinRules.PUBLIC,
-                },
-                {
-                    "room_id": knock_room,
-                    "world_readable": False,
-                    "join_rules": JoinRules.KNOCK,
-                },
-                {
-                    "room_id": not_invited_room,
-                    "world_readable": False,
-                    "join_rules": JoinRules.INVITE,
-                },
-                {
-                    "room_id": invited_room,
-                    "world_readable": False,
-                    "join_rules": JoinRules.INVITE,
-                },
-                {
-                    "room_id": restricted_room,
-                    "world_readable": False,
-                    "join_rules": JoinRules.RESTRICTED,
-                    "allowed_spaces": [],
-                },
-                {
-                    "room_id": restricted_accessible_room,
-                    "world_readable": False,
-                    "join_rules": JoinRules.RESTRICTED,
-                    "allowed_spaces": [self.room],
-                },
-                {
-                    "room_id": world_readable_room,
-                    "world_readable": True,
-                    "join_rules": JoinRules.INVITE,
-                },
-                {
-                    "room_id": joined_room,
-                    "world_readable": False,
-                    "join_rules": JoinRules.INVITE,
-                },
-            ]
-
-            # Place each room in the sub-space.
-            event_content = {"via": [fed_hostname]}
-            events = [
-                {
-                    "room_id": subspace,
-                    "state_key": room["room_id"],
-                    "content": event_content,
-                }
-                for room in rooms
->>>>>>> ad35b773
             ]
 
             # Also include the subspace.
