# -*- coding: utf-8 -*-
# Copyright 2014-2016 OpenMarket Ltd
#
# Licensed under the Apache License, Version 2.0 (the "License");
# you may not use this file except in compliance with the License.
# You may obtain a copy of the License at
#
#     http://www.apache.org/licenses/LICENSE-2.0
#
# Unless required by applicable law or agreed to in writing, software
# distributed under the License is distributed on an "AS IS" BASIS,
# WITHOUT WARRANTIES OR CONDITIONS OF ANY KIND, either express or implied.
# See the License for the specific language governing permissions and
# limitations under the License.

from collections import namedtuple
import logging

from six import iteritems, itervalues
from six.moves import range

from twisted.internet import defer

from synapse.storage.background_updates import BackgroundUpdateStore
from synapse.storage.engines import PostgresEngine
from synapse.util.caches import intern_string, get_cache_factor_for
from synapse.util.caches.descriptors import cached, cachedList
from synapse.util.caches.dictionary_cache import DictionaryCache
from synapse.util.stringutils import to_ascii
from ._base import SQLBaseStore

logger = logging.getLogger(__name__)


MAX_STATE_DELTA_HOPS = 100


class _GetStateGroupDelta(namedtuple("_GetStateGroupDelta", ("prev_group", "delta_ids"))):
    """Return type of get_state_group_delta that implements __len__, which lets
    us use the itrable flag when caching
    """
    __slots__ = []

    def __len__(self):
        return len(self.delta_ids) if self.delta_ids else 0


class StateGroupWorkerStore(SQLBaseStore):
    """The parts of StateGroupStore that can be called from workers.
    """

    STATE_GROUP_DEDUPLICATION_UPDATE_NAME = "state_group_state_deduplication"
    STATE_GROUP_INDEX_UPDATE_NAME = "state_group_state_type_index"
    CURRENT_STATE_INDEX_UPDATE_NAME = "current_state_members_idx"

    def __init__(self, db_conn, hs):
        super(StateGroupWorkerStore, self).__init__(db_conn, hs)

        self._state_group_cache = DictionaryCache(
            "*stateGroupCache*", 500000 * get_cache_factor_for("stateGroupCache")
        )

    @cached(max_entries=100000, iterable=True)
    def get_current_state_ids(self, room_id):
        """Get the current state event ids for a room based on the
        current_state_events table.

        Args:
            room_id (str)

        Returns:
            deferred: dict of (type, state_key) -> event_id
        """
        def _get_current_state_ids_txn(txn):
            txn.execute(
                """SELECT type, state_key, event_id FROM current_state_events
                WHERE room_id = ?
                """,
                (room_id,)
            )

            return {
                (intern_string(r[0]), intern_string(r[1])): to_ascii(r[2]) for r in txn
            }

        return self.runInteraction(
            "get_current_state_ids",
            _get_current_state_ids_txn,
        )

    @cached(max_entries=10000, iterable=True)
    def get_state_group_delta(self, state_group):
        """Given a state group try to return a previous group and a delta between
        the old and the new.

        Returns:
            (prev_group, delta_ids), where both may be None.
        """
        def _get_state_group_delta_txn(txn):
            prev_group = self._simple_select_one_onecol_txn(
                txn,
                table="state_group_edges",
                keyvalues={
                    "state_group": state_group,
                },
                retcol="prev_state_group",
                allow_none=True,
            )

            if not prev_group:
                return _GetStateGroupDelta(None, None)

            delta_ids = self._simple_select_list_txn(
                txn,
                table="state_groups_state",
                keyvalues={
                    "state_group": state_group,
                },
                retcols=("type", "state_key", "event_id",)
            )

            return _GetStateGroupDelta(prev_group, {
                (row["type"], row["state_key"]): row["event_id"]
                for row in delta_ids
            })
        return self.runInteraction(
            "get_state_group_delta",
            _get_state_group_delta_txn,
        )

    @defer.inlineCallbacks
    def get_state_groups_ids(self, room_id, event_ids):
        if not event_ids:
            defer.returnValue({})

        event_to_groups = yield self._get_state_group_for_events(
            event_ids,
        )

        groups = set(itervalues(event_to_groups))
        group_to_state = yield self._get_state_for_groups(groups)

        defer.returnValue(group_to_state)

    @defer.inlineCallbacks
    def get_state_ids_for_group(self, state_group):
        """Get the state IDs for the given state group

        Args:
            state_group (int)

        Returns:
            Deferred[dict]: Resolves to a map of (type, state_key) -> event_id
        """
        group_to_state = yield self._get_state_for_groups((state_group,))

        defer.returnValue(group_to_state[state_group])

    @defer.inlineCallbacks
    def get_state_groups(self, room_id, event_ids):
        """ Get the state groups for the given list of event_ids

        The return value is a dict mapping group names to lists of events.
        """
        if not event_ids:
            defer.returnValue({})

        group_to_ids = yield self.get_state_groups_ids(room_id, event_ids)

        state_event_map = yield self.get_events(
            [
                ev_id for group_ids in itervalues(group_to_ids)
                for ev_id in itervalues(group_ids)
            ],
            get_prev_content=False
        )

        defer.returnValue({
            group: [
                state_event_map[v] for v in itervalues(event_id_map)
                if v in state_event_map
            ]
            for group, event_id_map in iteritems(group_to_ids)
        })

    @defer.inlineCallbacks
    def _get_state_groups_from_groups(self, groups, types):
        """Returns dictionary state_group -> (dict of (type, state_key) -> event id)
        """
        results = {}

        chunks = [groups[i:i + 100] for i in range(0, len(groups), 100)]
        for chunk in chunks:
            res = yield self.runInteraction(
                "_get_state_groups_from_groups",
                self._get_state_groups_from_groups_txn, chunk, types,
            )
            results.update(res)

        defer.returnValue(results)

    def _get_state_groups_from_groups_txn(self, txn, groups, types=None):
        results = {group: {} for group in groups}
        if types is not None:
            types = list(set(types))  # deduplicate types list

        if isinstance(self.database_engine, PostgresEngine):
            # Temporarily disable sequential scans in this transaction. This is
            # a temporary hack until we can add the right indices in
            txn.execute("SET LOCAL enable_seqscan=off")

            # The below query walks the state_group tree so that the "state"
            # table includes all state_groups in the tree. It then joins
            # against `state_groups_state` to fetch the latest state.
            # It assumes that previous state groups are always numerically
            # lesser.
            # The PARTITION is used to get the event_id in the greatest state
            # group for the given type, state_key.
            # This may return multiple rows per (type, state_key), but last_value
            # should be the same.
            sql = ("""
                WITH RECURSIVE state(state_group) AS (
                    VALUES(?::bigint)
                    UNION ALL
                    SELECT prev_state_group FROM state_group_edges e, state s
                    WHERE s.state_group = e.state_group
                )
                SELECT type, state_key, last_value(event_id) OVER (
                    PARTITION BY type, state_key ORDER BY state_group ASC
                    ROWS BETWEEN UNBOUNDED PRECEDING AND UNBOUNDED FOLLOWING
                ) AS event_id FROM state_groups_state
                WHERE state_group IN (
                    SELECT state_group FROM state
                )
                %s
            """)

            # Turns out that postgres doesn't like doing a list of OR's and
            # is about 1000x slower, so we just issue a query for each specific
            # type seperately.
            if types:
                clause_to_args = [
                    (
                        "AND type = ? AND state_key = ?",
                        (etype, state_key)
                    ) if state_key is not None else (
                        "AND type = ?",
                        (etype,)
                    )
                    for etype, state_key in types
                ]
            else:
                # If types is None we fetch all the state, and so just use an
                # empty where clause with no extra args.
                clause_to_args = [("", [])]

            for where_clause, where_args in clause_to_args:
                for group in groups:
                    args = [group]
                    args.extend(where_args)

                    txn.execute(sql % (where_clause,), args)
                    for row in txn:
                        typ, state_key, event_id = row
                        key = (typ, state_key)
                        results[group][key] = event_id
        else:
            where_args = []
            where_clauses = []
            wildcard_types = False
            if types is not None:
                for typ in types:
                    if typ[1] is None:
                        where_clauses.append("(type = ?)")
                        where_args.extend(typ[0])
                        wildcard_types = True
                    else:
                        where_clauses.append("(type = ? AND state_key = ?)")
                        where_args.extend([typ[0], typ[1]])
                where_clause = "AND (%s)" % (" OR ".join(where_clauses))
            else:
                where_clause = ""

            # We don't use WITH RECURSIVE on sqlite3 as there are distributions
            # that ship with an sqlite3 version that doesn't support it (e.g. wheezy)
            for group in groups:
                next_group = group

                while next_group:
                    # We did this before by getting the list of group ids, and
                    # then passing that list to sqlite to get latest event for
                    # each (type, state_key). However, that was terribly slow
                    # without the right indices (which we can't add until
                    # after we finish deduping state, which requires this func)
                    args = [next_group]
                    if types:
                        args.extend(where_args)

                    txn.execute(
                        "SELECT type, state_key, event_id FROM state_groups_state"
                        " WHERE state_group = ? %s" % (where_clause,),
                        args
                    )
                    results[group].update(
                        ((typ, state_key), event_id)
                        for typ, state_key, event_id in txn
                        if (typ, state_key) not in results[group]
                    )

                    # If the number of entries in the (type,state_key)->event_id dict
                    # matches the number of (type,state_keys) types we were searching
                    # for, then we must have found them all, so no need to go walk
                    # further down the tree... UNLESS our types filter contained
                    # wildcards (i.e. Nones) in which case we have to do an exhaustive
                    # search
                    if (
                        types is not None and
                        not wildcard_types and
                        len(results[group]) == len(types)
                    ):
                        break

                    next_group = self._simple_select_one_onecol_txn(
                        txn,
                        table="state_group_edges",
                        keyvalues={"state_group": next_group},
                        retcol="prev_state_group",
                        allow_none=True,
                    )

        return results

    @defer.inlineCallbacks
    def get_state_for_events(self, event_ids, types):
        """Given a list of event_ids and type tuples, return a list of state
        dicts for each event. The state dicts will only have the type/state_keys
        that are in the `types` list.

        Args:
            event_ids (list)
            types (list): List of (type, state_key) tuples which are used to
                filter the state fetched. `state_key` may be None, which matches
                any `state_key`

        Returns:
            deferred: A list of dicts corresponding to the event_ids given.
            The dicts are mappings from (type, state_key) -> state_events
        """
        event_to_groups = yield self._get_state_group_for_events(
            event_ids,
        )

        groups = set(itervalues(event_to_groups))
        group_to_state = yield self._get_state_for_groups(groups, types)

        state_event_map = yield self.get_events(
            [ev_id for sd in itervalues(group_to_state) for ev_id in itervalues(sd)],
            get_prev_content=False
        )

        event_to_state = {
            event_id: {
                k: state_event_map[v]
                for k, v in iteritems(group_to_state[group])
                if v in state_event_map
            }
            for event_id, group in iteritems(event_to_groups)
        }

        defer.returnValue({event: event_to_state[event] for event in event_ids})

    @defer.inlineCallbacks
    def get_state_ids_for_events(self, event_ids, types=None):
        """
        Get the state dicts corresponding to a list of events

        Args:
            event_ids(list(str)): events whose state should be returned
            types(list[(str, str)]|None): List of (type, state_key) tuples
                which are used to filter the state fetched. May be None, which
                matches any key

        Returns:
            A deferred dict from event_id -> (type, state_key) -> state_event
        """
        event_to_groups = yield self._get_state_group_for_events(
            event_ids,
        )

        groups = set(itervalues(event_to_groups))
        group_to_state = yield self._get_state_for_groups(groups, types)

        event_to_state = {
            event_id: group_to_state[group]
            for event_id, group in iteritems(event_to_groups)
        }

        defer.returnValue({event: event_to_state[event] for event in event_ids})

    @defer.inlineCallbacks
    def get_state_for_event(self, event_id, types=None):
        """
        Get the state dict corresponding to a particular event

        Args:
            event_id(str): event whose state should be returned
            types(list[(str, str)]|None): List of (type, state_key) tuples
                which are used to filter the state fetched. May be None, which
                matches any key

        Returns:
            A deferred dict from (type, state_key) -> state_event
        """
        state_map = yield self.get_state_for_events([event_id], types)
        defer.returnValue(state_map[event_id])

    @defer.inlineCallbacks
    def get_state_ids_for_event(self, event_id, types=None):
        """
        Get the state dict corresponding to a particular event

        Args:
            event_id(str): event whose state should be returned
            types(list[(str, str)]|None): List of (type, state_key) tuples
                which are used to filter the state fetched. May be None, which
                matches any key

        Returns:
            A deferred dict from (type, state_key) -> state_event
        """
        state_map = yield self.get_state_ids_for_events([event_id], types)
        defer.returnValue(state_map[event_id])

    @cached(max_entries=50000)
    def _get_state_group_for_event(self, event_id):
        return self._simple_select_one_onecol(
            table="event_to_state_groups",
            keyvalues={
                "event_id": event_id,
            },
            retcol="state_group",
            allow_none=True,
            desc="_get_state_group_for_event",
        )

    @cachedList(cached_method_name="_get_state_group_for_event",
                list_name="event_ids", num_args=1, inlineCallbacks=True)
    def _get_state_group_for_events(self, event_ids):
        """Returns mapping event_id -> state_group
        """
        rows = yield self._simple_select_many_batch(
            table="event_to_state_groups",
            column="event_id",
            iterable=event_ids,
            keyvalues={},
            retcols=("event_id", "state_group",),
            desc="_get_state_group_for_events",
        )

        defer.returnValue({row["event_id"]: row["state_group"] for row in rows})

    def _get_some_state_from_cache(self, group, types):
        """Checks if group is in cache. See `_get_state_for_groups`

        Returns 3-tuple (`state_dict`, `missing_types`, `got_all`).
        `missing_types` is the list of types that aren't in the cache for that
        group. `got_all` is a bool indicating if we successfully retrieved all
        requests state from the cache, if False we need to query the DB for the
        missing state.

        Args:
            group: The state group to lookup
            types (list): List of 2-tuples of the form (`type`, `state_key`),
                where a `state_key` of `None` matches all state_keys for the
                `type`.
        """
        is_all, known_absent, state_dict_ids = self._state_group_cache.get(group)

        type_to_key = {}
        missing_types = set()

        for typ, state_key in types:
            key = (typ, state_key)
            if state_key is None:
                type_to_key[typ] = None
                missing_types.add(key)
            else:
                if type_to_key.get(typ, object()) is not None:
                    type_to_key.setdefault(typ, set()).add(state_key)

                if key not in state_dict_ids and key not in known_absent:
                    missing_types.add(key)

        sentinel = object()

        def include(typ, state_key):
            valid_state_keys = type_to_key.get(typ, sentinel)
            if valid_state_keys is sentinel:
                return False
            if valid_state_keys is None:
                return True
            if state_key in valid_state_keys:
                return True
            return False

        got_all = is_all or not missing_types

        return {
            k: v for k, v in iteritems(state_dict_ids)
            if include(k[0], k[1])
        }, missing_types, got_all

    def _get_all_state_from_cache(self, group):
        """Checks if group is in cache. See `_get_state_for_groups`

        Returns 2-tuple (`state_dict`, `got_all`). `got_all` is a bool
        indicating if we successfully retrieved all requests state from the
        cache, if False we need to query the DB for the missing state.

        Args:
            group: The state group to lookup
        """
        is_all, _, state_dict_ids = self._state_group_cache.get(group)

        return state_dict_ids, is_all

    @defer.inlineCallbacks
    def _get_state_for_groups(self, groups, types=None):
        """Given list of groups returns dict of group -> list of state events
        with matching types. `types` is a list of `(type, state_key)`, where
        a `state_key` of None matches all state_keys. If `types` is None then
        all events are returned.
        """
        if types:
            types = frozenset(types)
        results = {}
        missing_groups = []
        if types is not None:
            for group in set(groups):
                state_dict_ids, _, got_all = self._get_some_state_from_cache(
                    group, types
                )
                results[group] = state_dict_ids

                if not got_all:
                    missing_groups.append(group)
        else:
            for group in set(groups):
                state_dict_ids, got_all = self._get_all_state_from_cache(
                    group
                )

                results[group] = state_dict_ids

                if not got_all:
                    missing_groups.append(group)

        if missing_groups:
            # Okay, so we have some missing_types, lets fetch them.
            cache_seq_num = self._state_group_cache.sequence

            group_to_state_dict = yield self._get_state_groups_from_groups(
                missing_groups, types
            )

            # Now we want to update the cache with all the things we fetched
            # from the database.
            for group, group_state_dict in iteritems(group_to_state_dict):
                state_dict = results[group]

                state_dict.update(
<<<<<<< HEAD
                    group_state_dict.iteritems()
=======
                    ((intern_string(k[0]), intern_string(k[1])), to_ascii(v))
                    for k, v in iteritems(group_state_dict)
>>>>>>> 5dbf3054
                )

                self._state_group_cache.update(
                    cache_seq_num,
                    key=group,
                    value=state_dict,
                    full=(types is None),
                    known_absent=types,
                )

        defer.returnValue(results)

    def store_state_group(self, event_id, room_id, prev_group, delta_ids,
                          current_state_ids):
        """Store a new set of state, returning a newly assigned state group.

        Args:
            event_id (str): The event ID for which the state was calculated
            room_id (str)
            prev_group (int|None): A previous state group for the room, optional.
            delta_ids (dict|None): The delta between state at `prev_group` and
                `current_state_ids`, if `prev_group` was given. Same format as
                `current_state_ids`.
            current_state_ids (dict): The state to store. Map of (type, state_key)
                to event_id.

        Returns:
            Deferred[int]: The state group ID
        """
        def _store_state_group_txn(txn):
            if current_state_ids is None:
                # AFAIK, this can never happen
                raise Exception("current_state_ids cannot be None")

            state_group = self.database_engine.get_next_state_group_id(txn)

            self._simple_insert_txn(
                txn,
                table="state_groups",
                values={
                    "id": state_group,
                    "room_id": room_id,
                    "event_id": event_id,
                },
            )

            # We persist as a delta if we can, while also ensuring the chain
            # of deltas isn't tooo long, as otherwise read performance degrades.
            if prev_group:
                is_in_db = self._simple_select_one_onecol_txn(
                    txn,
                    table="state_groups",
                    keyvalues={"id": prev_group},
                    retcol="id",
                    allow_none=True,
                )
                if not is_in_db:
                    raise Exception(
                        "Trying to persist state with unpersisted prev_group: %r"
                        % (prev_group,)
                    )

                potential_hops = self._count_state_group_hops_txn(
                    txn, prev_group
                )
            if prev_group and potential_hops < MAX_STATE_DELTA_HOPS:
                self._simple_insert_txn(
                    txn,
                    table="state_group_edges",
                    values={
                        "state_group": state_group,
                        "prev_state_group": prev_group,
                    },
                )

                self._simple_insert_many_txn(
                    txn,
                    table="state_groups_state",
                    values=[
                        {
                            "state_group": state_group,
                            "room_id": room_id,
                            "type": key[0],
                            "state_key": key[1],
                            "event_id": state_id,
                        }
                        for key, state_id in iteritems(delta_ids)
                    ],
                )
            else:
                self._simple_insert_many_txn(
                    txn,
                    table="state_groups_state",
                    values=[
                        {
                            "state_group": state_group,
                            "room_id": room_id,
                            "type": key[0],
                            "state_key": key[1],
                            "event_id": state_id,
                        }
                        for key, state_id in iteritems(current_state_ids)
                    ],
                )

            # Prefill the state group cache with this group.
            # It's fine to use the sequence like this as the state group map
            # is immutable. (If the map wasn't immutable then this prefill could
            # race with another update)
            txn.call_after(
                self._state_group_cache.update,
                self._state_group_cache.sequence,
                key=state_group,
                value=dict(current_state_ids),
                full=True,
            )

            return state_group

        return self.runInteraction("store_state_group", _store_state_group_txn)

    def _count_state_group_hops_txn(self, txn, state_group):
        """Given a state group, count how many hops there are in the tree.

        This is used to ensure the delta chains don't get too long.
        """
        if isinstance(self.database_engine, PostgresEngine):
            sql = ("""
                WITH RECURSIVE state(state_group) AS (
                    VALUES(?::bigint)
                    UNION ALL
                    SELECT prev_state_group FROM state_group_edges e, state s
                    WHERE s.state_group = e.state_group
                )
                SELECT count(*) FROM state;
            """)

            txn.execute(sql, (state_group,))
            row = txn.fetchone()
            if row and row[0]:
                return row[0]
            else:
                return 0
        else:
            # We don't use WITH RECURSIVE on sqlite3 as there are distributions
            # that ship with an sqlite3 version that doesn't support it (e.g. wheezy)
            next_group = state_group
            count = 0

            while next_group:
                next_group = self._simple_select_one_onecol_txn(
                    txn,
                    table="state_group_edges",
                    keyvalues={"state_group": next_group},
                    retcol="prev_state_group",
                    allow_none=True,
                )
                if next_group:
                    count += 1

            return count


class StateStore(StateGroupWorkerStore, BackgroundUpdateStore):
    """ Keeps track of the state at a given event.

    This is done by the concept of `state groups`. Every event is a assigned
    a state group (identified by an arbitrary string), which references a
    collection of state events. The current state of an event is then the
    collection of state events referenced by the event's state group.

    Hence, every change in the current state causes a new state group to be
    generated. However, if no change happens (e.g., if we get a message event
    with only one parent it inherits the state group from its parent.)

    There are three tables:
      * `state_groups`: Stores group name, first event with in the group and
        room id.
      * `event_to_state_groups`: Maps events to state groups.
      * `state_groups_state`: Maps state group to state events.
    """

    STATE_GROUP_DEDUPLICATION_UPDATE_NAME = "state_group_state_deduplication"
    STATE_GROUP_INDEX_UPDATE_NAME = "state_group_state_type_index"
    CURRENT_STATE_INDEX_UPDATE_NAME = "current_state_members_idx"

    def __init__(self, db_conn, hs):
        super(StateStore, self).__init__(db_conn, hs)
        self.register_background_update_handler(
            self.STATE_GROUP_DEDUPLICATION_UPDATE_NAME,
            self._background_deduplicate_state,
        )
        self.register_background_update_handler(
            self.STATE_GROUP_INDEX_UPDATE_NAME,
            self._background_index_state,
        )
        self.register_background_index_update(
            self.CURRENT_STATE_INDEX_UPDATE_NAME,
            index_name="current_state_events_member_index",
            table="current_state_events",
            columns=["state_key"],
            where_clause="type='m.room.member'",
        )

    def _store_event_state_mappings_txn(self, txn, events_and_contexts):
        state_groups = {}
        for event, context in events_and_contexts:
            if event.internal_metadata.is_outlier():
                continue

            # if the event was rejected, just give it the same state as its
            # predecessor.
            if context.rejected:
                state_groups[event.event_id] = context.prev_group
                continue

            state_groups[event.event_id] = context.state_group

        self._simple_insert_many_txn(
            txn,
            table="event_to_state_groups",
            values=[
                {
                    "state_group": state_group_id,
                    "event_id": event_id,
                }
                for event_id, state_group_id in iteritems(state_groups)
            ],
        )

        for event_id, state_group_id in iteritems(state_groups):
            txn.call_after(
                self._get_state_group_for_event.prefill,
                (event_id,), state_group_id
            )

    @defer.inlineCallbacks
    def _background_deduplicate_state(self, progress, batch_size):
        """This background update will slowly deduplicate state by reencoding
        them as deltas.
        """
        last_state_group = progress.get("last_state_group", 0)
        rows_inserted = progress.get("rows_inserted", 0)
        max_group = progress.get("max_group", None)

        BATCH_SIZE_SCALE_FACTOR = 100

        batch_size = max(1, int(batch_size / BATCH_SIZE_SCALE_FACTOR))

        if max_group is None:
            rows = yield self._execute(
                "_background_deduplicate_state", None,
                "SELECT coalesce(max(id), 0) FROM state_groups",
            )
            max_group = rows[0][0]

        def reindex_txn(txn):
            new_last_state_group = last_state_group
            for count in range(batch_size):
                txn.execute(
                    "SELECT id, room_id FROM state_groups"
                    " WHERE ? < id AND id <= ?"
                    " ORDER BY id ASC"
                    " LIMIT 1",
                    (new_last_state_group, max_group,)
                )
                row = txn.fetchone()
                if row:
                    state_group, room_id = row

                if not row or not state_group:
                    return True, count

                txn.execute(
                    "SELECT state_group FROM state_group_edges"
                    " WHERE state_group = ?",
                    (state_group,)
                )

                # If we reach a point where we've already started inserting
                # edges we should stop.
                if txn.fetchall():
                    return True, count

                txn.execute(
                    "SELECT coalesce(max(id), 0) FROM state_groups"
                    " WHERE id < ? AND room_id = ?",
                    (state_group, room_id,)
                )
                prev_group, = txn.fetchone()
                new_last_state_group = state_group

                if prev_group:
                    potential_hops = self._count_state_group_hops_txn(
                        txn, prev_group
                    )
                    if potential_hops >= MAX_STATE_DELTA_HOPS:
                        # We want to ensure chains are at most this long,#
                        # otherwise read performance degrades.
                        continue

                    prev_state = self._get_state_groups_from_groups_txn(
                        txn, [prev_group], types=None
                    )
                    prev_state = prev_state[prev_group]

                    curr_state = self._get_state_groups_from_groups_txn(
                        txn, [state_group], types=None
                    )
                    curr_state = curr_state[state_group]

                    if not set(prev_state.keys()) - set(curr_state.keys()):
                        # We can only do a delta if the current has a strict super set
                        # of keys

                        delta_state = {
                            key: value for key, value in iteritems(curr_state)
                            if prev_state.get(key, None) != value
                        }

                        self._simple_delete_txn(
                            txn,
                            table="state_group_edges",
                            keyvalues={
                                "state_group": state_group,
                            }
                        )

                        self._simple_insert_txn(
                            txn,
                            table="state_group_edges",
                            values={
                                "state_group": state_group,
                                "prev_state_group": prev_group,
                            }
                        )

                        self._simple_delete_txn(
                            txn,
                            table="state_groups_state",
                            keyvalues={
                                "state_group": state_group,
                            }
                        )

                        self._simple_insert_many_txn(
                            txn,
                            table="state_groups_state",
                            values=[
                                {
                                    "state_group": state_group,
                                    "room_id": room_id,
                                    "type": key[0],
                                    "state_key": key[1],
                                    "event_id": state_id,
                                }
                                for key, state_id in iteritems(delta_state)
                            ],
                        )

            progress = {
                "last_state_group": state_group,
                "rows_inserted": rows_inserted + batch_size,
                "max_group": max_group,
            }

            self._background_update_progress_txn(
                txn, self.STATE_GROUP_DEDUPLICATION_UPDATE_NAME, progress
            )

            return False, batch_size

        finished, result = yield self.runInteraction(
            self.STATE_GROUP_DEDUPLICATION_UPDATE_NAME, reindex_txn
        )

        if finished:
            yield self._end_background_update(self.STATE_GROUP_DEDUPLICATION_UPDATE_NAME)

        defer.returnValue(result * BATCH_SIZE_SCALE_FACTOR)

    @defer.inlineCallbacks
    def _background_index_state(self, progress, batch_size):
        def reindex_txn(conn):
            conn.rollback()
            if isinstance(self.database_engine, PostgresEngine):
                # postgres insists on autocommit for the index
                conn.set_session(autocommit=True)
                try:
                    txn = conn.cursor()
                    txn.execute(
                        "CREATE INDEX CONCURRENTLY state_groups_state_type_idx"
                        " ON state_groups_state(state_group, type, state_key)"
                    )
                    txn.execute(
                        "DROP INDEX IF EXISTS state_groups_state_id"
                    )
                finally:
                    conn.set_session(autocommit=False)
            else:
                txn = conn.cursor()
                txn.execute(
                    "CREATE INDEX state_groups_state_type_idx"
                    " ON state_groups_state(state_group, type, state_key)"
                )
                txn.execute(
                    "DROP INDEX IF EXISTS state_groups_state_id"
                )

        yield self.runWithConnection(reindex_txn)

        yield self._end_background_update(self.STATE_GROUP_INDEX_UPDATE_NAME)

        defer.returnValue(1)<|MERGE_RESOLUTION|>--- conflicted
+++ resolved
@@ -569,12 +569,7 @@
                 state_dict = results[group]
 
                 state_dict.update(
-<<<<<<< HEAD
-                    group_state_dict.iteritems()
-=======
-                    ((intern_string(k[0]), intern_string(k[1])), to_ascii(v))
-                    for k, v in iteritems(group_state_dict)
->>>>>>> 5dbf3054
+                    iteritems(group_state_dict)
                 )
 
                 self._state_group_cache.update(
