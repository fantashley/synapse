# The config is maintained as an up-to-date snapshot of the default
# homeserver.yaml configuration generated by Synapse.
#
# It is intended to act as a reference for the default configuration,
# helping admins keep track of new options and other changes, and compare
# their configs with the current default.  As such, many of the actual
# config values shown are placeholders.
#
# It is *not* intended to be copied and used as the basis for a real
# homeserver.yaml. Instead, if you are starting from scratch, please generate
# a fresh config using Synapse by following the instructions in INSTALL.md.

## Server ##

# The domain name of the server, with optional explicit port.
# This is used by remote servers to connect to this server,
# e.g. matrix.org, localhost:8080, etc.
# This is also the last part of your UserID.
#
server_name: "SERVERNAME"

# When running as a daemon, the file to store the pid in
#
pid_file: DATADIR/homeserver.pid

# CPU affinity mask. Setting this restricts the CPUs on which the
# process will be scheduled. It is represented as a bitmask, with the
# lowest order bit corresponding to the first logical CPU and the
# highest order bit corresponding to the last logical CPU. Not all CPUs
# may exist on a given system but a mask may specify more CPUs than are
# present.
#
# For example:
#    0x00000001  is processor #0,
#    0x00000003  is processors #0 and #1,
#    0xFFFFFFFF  is all processors (#0 through #31).
#
# Pinning a Python process to a single CPU is desirable, because Python
# is inherently single-threaded due to the GIL, and can suffer a
# 30-40% slowdown due to cache blow-out and thread context switching
# if the scheduler happens to schedule the underlying threads across
# different cores. See
# https://www.mirantis.com/blog/improve-performance-python-programs-restricting-single-cpu/.
#
# This setting requires the affinity package to be installed!
#
#cpu_affinity: 0xFFFFFFFF

# The path to the web client which will be served at /_matrix/client/
# if 'webclient' is configured under the 'listeners' configuration.
#
#web_client_location: "/path/to/web/root"

# The public-facing base URL that clients use to access this HS
# (not including _matrix/...). This is the same URL a user would
# enter into the 'custom HS URL' field on their client. If you
# use synapse with a reverse proxy, this should be the URL to reach
# synapse via the proxy.
#
#public_baseurl: https://example.com/

# Set the soft limit on the number of file descriptors synapse can use
# Zero is used to indicate synapse should set the soft limit to the
# hard limit.
#
#soft_file_limit: 0

# Set to false to disable presence tracking on this homeserver.
#
#use_presence: false

# The GC threshold parameters to pass to `gc.set_threshold`, if defined
#
#gc_thresholds: [700, 10, 10]

# Set the limit on the returned events in the timeline in the get
# and sync operations. The default value is -1, means no upper limit.
#
#filter_timeline_limit: 5000

# Whether room invites to users on this server should be blocked
# (except those sent by local server admins). The default is False.
#
#block_non_admin_invites: True

# Room searching
#
# If disabled, new messages will not be indexed for searching and users
# will receive errors when searching for messages. Defaults to enabled.
#
#enable_search: false

# Restrict federation to the following whitelist of domains.
# N.B. we recommend also firewalling your federation listener to limit
# inbound federation traffic as early as possible, rather than relying
# purely on this application-layer restriction.  If not specified, the
# default is to whitelist everything.
#
#federation_domain_whitelist:
#  - lon.example.com
#  - nyc.example.com
#  - syd.example.com

# List of ports that Synapse should listen on, their purpose and their
# configuration.
#
# Options for each listener include:
#
#   port: the TCP port to bind to
#
#   bind_addresses: a list of local addresses to listen on. The default is
#       'all local interfaces'.
#
#   type: the type of listener. Normally 'http', but other valid options are:
#       'manhole' (see docs/manhole.md),
#       'metrics' (see docs/metrics-howto.rst),
#       'replication' (see docs/workers.rst).
#
#   tls: set to true to enable TLS for this listener. Will use the TLS
#       key/cert specified in tls_private_key_path / tls_certificate_path.
#
#   x_forwarded: Only valid for an 'http' listener. Set to true to use the
#       X-Forwarded-For header as the client IP. Useful when Synapse is
#       behind a reverse-proxy.
#
#   resources: Only valid for an 'http' listener. A list of resources to host
#       on this port. Options for each resource are:
#
#       names: a list of names of HTTP resources. See below for a list of
#           valid resource names.
#
#       compress: set to true to enable HTTP comression for this resource.
#
#   additional_resources: Only valid for an 'http' listener. A map of
#        additional endpoints which should be loaded via dynamic modules.
#
# Valid resource names are:
#
#   client: the client-server API (/_matrix/client). Also implies 'media' and
#       'static'.
#
#   consent: user consent forms (/_matrix/consent). See
#       docs/consent_tracking.md.
#
#   federation: the server-server API (/_matrix/federation). Also implies
#       'media', 'keys', 'openid'
#
#   keys: the key discovery API (/_matrix/keys).
#
#   media: the media API (/_matrix/media).
#
#   metrics: the metrics interface. See docs/metrics-howto.rst.
#
#   openid: OpenID authentication.
#
#   replication: the HTTP replication API (/_synapse/replication). See
#       docs/workers.rst.
#
#   static: static resources under synapse/static (/_matrix/static). (Mostly
#       useful for 'fallback authentication'.)
#
#   webclient: A web client. Requires web_client_location to be set.
#
listeners:
  # TLS-enabled listener: for when matrix traffic is sent directly to synapse.
  #
  # Disabled by default. To enable it, uncomment the following. (Note that you
  # will also need to give Synapse a TLS key and certificate: see the TLS section
  # below.)
  #
  #- port: 8448
  #  type: http
  #  tls: true
  #  resources:
  #    - names: [client, federation]

  # Unsecure HTTP listener: for when matrix traffic passes through a reverse proxy
  # that unwraps TLS.
  #
  # If you plan to use a reverse proxy, please see
  # https://github.com/matrix-org/synapse/blob/master/docs/reverse_proxy.rst.
  #
  - port: 8008
    tls: false
    bind_addresses: ['::1', '127.0.0.1']
    type: http
    x_forwarded: true

    resources:
      - names: [client, federation]
        compress: false

    # example additonal_resources:
    #
    #additional_resources:
    #  "/_matrix/my/custom/endpoint":
    #    module: my_module.CustomRequestHandler
    #    config: {}

  # Turn on the twisted ssh manhole service on localhost on the given
  # port.
  #
  #- port: 9000
  #  bind_addresses: ['::1', '127.0.0.1']
  #  type: manhole


## Homeserver blocking ##

# How to reach the server admin, used in ResourceLimitError
#
#admin_contact: 'mailto:admin@server.com'

# Global blocking
#
#hs_disabled: False
#hs_disabled_message: 'Human readable reason for why the HS is blocked'
#hs_disabled_limit_type: 'error code(str), to help clients decode reason'

# Monthly Active User Blocking
#
#limit_usage_by_mau: False
#max_mau_value: 50
#mau_trial_days: 2

# If enabled, the metrics for the number of monthly active users will
# be populated, however no one will be limited. If limit_usage_by_mau
# is true, this is implied to be true.
#
#mau_stats_only: False

# Sometimes the server admin will want to ensure certain accounts are
# never blocked by mau checking. These accounts are specified here.
#
#mau_limit_reserved_threepids:
#  - medium: 'email'
#    address: 'reserved_user@example.com'

# Used by phonehome stats to group together related servers.
#server_context: context


## TLS ##

# PEM-encoded X509 certificate for TLS.
# This certificate, as of Synapse 1.0, will need to be a valid and verifiable
# certificate, signed by a recognised Certificate Authority.
#
# See 'ACME support' below to enable auto-provisioning this certificate via
# Let's Encrypt.
#
# If supplying your own, be sure to use a `.pem` file that includes the
# full certificate chain including any intermediate certificates (for
# instance, if using certbot, use `fullchain.pem` as your certificate,
# not `cert.pem`).
#
#tls_certificate_path: "CONFDIR/SERVERNAME.tls.crt"

# PEM-encoded private key for TLS
#
#tls_private_key_path: "CONFDIR/SERVERNAME.tls.key"

# ACME support: This will configure Synapse to request a valid TLS certificate
# for your configured `server_name` via Let's Encrypt.
#
# Note that provisioning a certificate in this way requires port 80 to be
# routed to Synapse so that it can complete the http-01 ACME challenge.
# By default, if you enable ACME support, Synapse will attempt to listen on
# port 80 for incoming http-01 challenges - however, this will likely fail
# with 'Permission denied' or a similar error.
#
# There are a couple of potential solutions to this:
#
#  * If you already have an Apache, Nginx, or similar listening on port 80,
#    you can configure Synapse to use an alternate port, and have your web
#    server forward the requests. For example, assuming you set 'port: 8009'
#    below, on Apache, you would write:
#
#    ProxyPass /.well-known/acme-challenge http://localhost:8009/.well-known/acme-challenge
#
#  * Alternatively, you can use something like `authbind` to give Synapse
#    permission to listen on port 80.
#
acme:
    # ACME support is disabled by default. Uncomment the following line
    # (and tls_certificate_path and tls_private_key_path above) to enable it.
    #
    #enabled: true

    # Endpoint to use to request certificates. If you only want to test,
    # use Let's Encrypt's staging url:
    #     https://acme-staging.api.letsencrypt.org/directory
    #
    #url: https://acme-v01.api.letsencrypt.org/directory

    # Port number to listen on for the HTTP-01 challenge. Change this if
    # you are forwarding connections through Apache/Nginx/etc.
    #
    #port: 80

    # Local addresses to listen on for incoming connections.
    # Again, you may want to change this if you are forwarding connections
    # through Apache/Nginx/etc.
    #
    #bind_addresses: ['::', '0.0.0.0']

    # How many days remaining on a certificate before it is renewed.
    #
    #reprovision_threshold: 30

    # The domain that the certificate should be for. Normally this
    # should be the same as your Matrix domain (i.e., 'server_name'), but,
    # by putting a file at 'https://<server_name>/.well-known/matrix/server',
    # you can delegate incoming traffic to another server. If you do that,
    # you should give the target of the delegation here.
    #
    # For example: if your 'server_name' is 'example.com', but
    # 'https://example.com/.well-known/matrix/server' delegates to
    # 'matrix.example.com', you should put 'matrix.example.com' here.
    #
    # If not set, defaults to your 'server_name'.
    #
    #domain: matrix.example.com

# List of allowed TLS fingerprints for this server to publish along
# with the signing keys for this server. Other matrix servers that
# make HTTPS requests to this server will check that the TLS
# certificates returned by this server match one of the fingerprints.
#
# Synapse automatically adds the fingerprint of its own certificate
# to the list. So if federation traffic is handled directly by synapse
# then no modification to the list is required.
#
# If synapse is run behind a load balancer that handles the TLS then it
# will be necessary to add the fingerprints of the certificates used by
# the loadbalancers to this list if they are different to the one
# synapse is using.
#
# Homeservers are permitted to cache the list of TLS fingerprints
# returned in the key responses up to the "valid_until_ts" returned in
# key. It may be necessary to publish the fingerprints of a new
# certificate and wait until the "valid_until_ts" of the previous key
# responses have passed before deploying it.
#
# You can calculate a fingerprint from a given TLS listener via:
# openssl s_client -connect $host:$port < /dev/null 2> /dev/null |
#   openssl x509 -outform DER | openssl sha256 -binary | base64 | tr -d '='
# or by checking matrix.org/federationtester/api/report?server_name=$host
#
#tls_fingerprints: [{"sha256": "<base64_encoded_sha256_fingerprint>"}]



## Database ##

database:
  # The database engine name
  name: "sqlite3"
  # Arguments to pass to the engine
  args:
    # Path to the database
    database: "DATADIR/homeserver.db"

# Number of events to cache in memory.
#
#event_cache_size: 10K


## Logging ##

# A yaml python logging config file
#
log_config: "CONFDIR/SERVERNAME.log.config"


## Ratelimiting ##

# Number of messages a client can send per second
#
#rc_messages_per_second: 0.2

# Number of message a client can send before being throttled
#
#rc_message_burst_count: 10.0

# Ratelimiting settings for registration and login.
#
# Each ratelimiting configuration is made of two parameters:
#   - per_second: number of requests a client can send per second.
#   - burst_count: number of requests a client can send before being throttled.
#
# Synapse currently uses the following configurations:
#   - one for registration that ratelimits registration requests based on the
#     client's IP address.
#   - one for login that ratelimits login requests based on the client's IP
#     address.
#   - one for login that ratelimits login requests based on the account the
#     client is attempting to log into.
#   - one for login that ratelimits login requests based on the account the
#     client is attempting to log into, based on the amount of failed login
#     attempts for this account.
#
# The defaults are as shown below.
#
#rc_registration:
#  per_second: 0.17
#  burst_count: 3
#
#rc_login:
#  address:
#    per_second: 0.17
#    burst_count: 3
#  account:
#    per_second: 0.17
#    burst_count: 3
#  failed_attempts:
#    per_second: 0.17
#    burst_count: 3

# The federation window size in milliseconds
#
#federation_rc_window_size: 1000

# The number of federation requests from a single server in a window
# before the server will delay processing the request.
#
#federation_rc_sleep_limit: 10

# The duration in milliseconds to delay processing events from
# remote servers by if they go over the sleep limit.
#
#federation_rc_sleep_delay: 500

# The maximum number of concurrent federation requests allowed
# from a single server
#
#federation_rc_reject_limit: 50

# The number of federation requests to concurrently process from a
# single server
#
#federation_rc_concurrent: 3

# Target outgoing federation transaction frequency for sending read-receipts,
# per-room.
#
# If we end up trying to send out more read-receipts, they will get buffered up
# into fewer transactions.
#
#federation_rr_transactions_per_room_per_second: 50



# Directory where uploaded images and attachments are stored.
#
media_store_path: "DATADIR/media_store"

# Media storage providers allow media to be stored in different
# locations.
#
#media_storage_providers:
#  - module: file_system
#    # Whether to write new local files.
#    store_local: false
#    # Whether to write new remote media
#    store_remote: false
#    # Whether to block upload requests waiting for write to this
#    # provider to complete
#    store_synchronous: false
#    config:
#       directory: /mnt/some/other/directory

# Directory where in-progress uploads are stored.
#
uploads_path: "DATADIR/uploads"

# The largest allowed upload size in bytes
#
#max_upload_size: 10M

# Maximum number of pixels that will be thumbnailed
#
#max_image_pixels: 32M

# Whether to generate new thumbnails on the fly to precisely match
# the resolution requested by the client. If true then whenever
# a new resolution is requested by the client the server will
# generate a new thumbnail. If false the server will pick a thumbnail
# from a precalculated list.
#
#dynamic_thumbnails: false

# List of thumbnails to precalculate when an image is uploaded.
#
#thumbnail_sizes:
#  - width: 32
#    height: 32
#    method: crop
#  - width: 96
#    height: 96
#    method: crop
#  - width: 320
#    height: 240
#    method: scale
#  - width: 640
#    height: 480
#    method: scale
#  - width: 800
#    height: 600
#    method: scale

# Is the preview URL API enabled?  If enabled, you *must* specify
# an explicit url_preview_ip_range_blacklist of IPs that the spider is
# denied from accessing.
#
#url_preview_enabled: false

# List of IP address CIDR ranges that the URL preview spider is denied
# from accessing.  There are no defaults: you must explicitly
# specify a list for URL previewing to work.  You should specify any
# internal services in your network that you do not want synapse to try
# to connect to, otherwise anyone in any Matrix room could cause your
# synapse to issue arbitrary GET requests to your internal services,
# causing serious security issues.
#
#url_preview_ip_range_blacklist:
#  - '127.0.0.0/8'
#  - '10.0.0.0/8'
#  - '172.16.0.0/12'
#  - '192.168.0.0/16'
#  - '100.64.0.0/10'
#  - '169.254.0.0/16'
#  - '::1/128'
#  - 'fe80::/64'
#  - 'fc00::/7'
#
# List of IP address CIDR ranges that the URL preview spider is allowed
# to access even if they are specified in url_preview_ip_range_blacklist.
# This is useful for specifying exceptions to wide-ranging blacklisted
# target IP ranges - e.g. for enabling URL previews for a specific private
# website only visible in your network.
#
#url_preview_ip_range_whitelist:
#   - '192.168.1.1'

# Optional list of URL matches that the URL preview spider is
# denied from accessing.  You should use url_preview_ip_range_blacklist
# in preference to this, otherwise someone could define a public DNS
# entry that points to a private IP address and circumvent the blacklist.
# This is more useful if you know there is an entire shape of URL that
# you know that will never want synapse to try to spider.
#
# Each list entry is a dictionary of url component attributes as returned
# by urlparse.urlsplit as applied to the absolute form of the URL.  See
# https://docs.python.org/2/library/urlparse.html#urlparse.urlsplit
# The values of the dictionary are treated as an filename match pattern
# applied to that component of URLs, unless they start with a ^ in which
# case they are treated as a regular expression match.  If all the
# specified component matches for a given list item succeed, the URL is
# blacklisted.
#
#url_preview_url_blacklist:
#  # blacklist any URL with a username in its URI
#  - username: '*'
#
#  # blacklist all *.google.com URLs
#  - netloc: 'google.com'
#  - netloc: '*.google.com'
#
#  # blacklist all plain HTTP URLs
#  - scheme: 'http'
#
#  # blacklist http(s)://www.acme.com/foo
#  - netloc: 'www.acme.com'
#    path: '/foo'
#
#  # blacklist any URL with a literal IPv4 address
#  - netloc: '^[0-9]+\.[0-9]+\.[0-9]+\.[0-9]+$'

# The largest allowed URL preview spidering size in bytes
#
#max_spider_size: 10M


## Captcha ##
# See docs/CAPTCHA_SETUP for full details of configuring this.

# This Home Server's ReCAPTCHA public key.
#
#recaptcha_public_key: "YOUR_PUBLIC_KEY"

# This Home Server's ReCAPTCHA private key.
#
#recaptcha_private_key: "YOUR_PRIVATE_KEY"

# Enables ReCaptcha checks when registering, preventing signup
# unless a captcha is answered. Requires a valid ReCaptcha
# public/private key.
#
#enable_registration_captcha: false

# A secret key used to bypass the captcha test entirely.
#
#captcha_bypass_secret: "YOUR_SECRET_HERE"

# The API endpoint to use for verifying m.login.recaptcha responses.
#
#recaptcha_siteverify_api: "https://www.recaptcha.net/recaptcha/api/siteverify"


## TURN ##

# The public URIs of the TURN server to give to clients
#
#turn_uris: []

# The shared secret used to compute passwords for the TURN server
#
#turn_shared_secret: "YOUR_SHARED_SECRET"

# The Username and password if the TURN server needs them and
# does not use a token
#
#turn_username: "TURNSERVER_USERNAME"
#turn_password: "TURNSERVER_PASSWORD"

# How long generated TURN credentials last
#
#turn_user_lifetime: 1h

# Whether guests should be allowed to use the TURN server.
# This defaults to True, otherwise VoIP will be unreliable for guests.
# However, it does introduce a slight security risk as it allows users to
# connect to arbitrary endpoints without having first signed up for a
# valid account (e.g. by passing a CAPTCHA).
#
#turn_allow_guests: True


## Registration ##
#
# Registration can be rate-limited using the parameters in the "Ratelimiting"
# section of this file.

# Enable registration for new users.
#
#enable_registration: false

# Optional account validity parameter. This allows for, e.g., accounts to
# be denied any request after a given period.
#
#account_validity:
#  period: 6w

# The user must provide all of the below types of 3PID when registering.
#
#registrations_require_3pid:
#  - email
#  - msisdn

# Explicitly disable asking for MSISDNs from the registration
# flow (overrides registrations_require_3pid if MSISDNs are set as required)
#
#disable_msisdn_registration: true

# Derive the user's matrix ID from a type of 3PID used when registering.
# This overrides any matrix ID the user proposes when calling /register
# The 3PID type should be present in registrations_require_3pid to avoid
# users failing to register if they don't specify the right kind of 3pid.
#
#register_mxid_from_3pid: email

# Uncomment to set the display name of new users to their email address,
# rather than using the default heuristic.
#
#register_just_use_email_for_display_name: true

# Mandate that users are only allowed to associate certain formats of
# 3PIDs with accounts on this server.
#
# Use an Identity Server to establish which 3PIDs are allowed to register?
# Overrides allowed_local_3pids below.
#
#check_is_for_allowed_local_3pids: matrix.org
#
# If you are using an IS you can also check whether that IS registers
# pending invites for the given 3PID (and then allow it to sign up on
# the platform):
#
#allow_invited_3pids: False
#
#allowed_local_3pids:
#  - medium: email
#    pattern: '.*@matrix\.org'
#  - medium: email
#    pattern: '.*@vector\.im'
#  - medium: msisdn
#    pattern: '\+44'

<<<<<<< HEAD
# If true, stop users from trying to change the 3PIDs associated with
# their accounts.
#
#disable_3pid_changes: False

=======
>>>>>>> 6b0ddf8e
# Enable 3PIDs lookup requests to identity servers from this server.
#
#enable_3pid_lookup: true

# If set, allows registration of standard or admin accounts by anyone who
# has the shared secret, even if registration is otherwise disabled.
#
# registration_shared_secret: <PRIVATE STRING>

# Set the number of bcrypt rounds used to generate password hash.
# Larger numbers increase the work factor needed to generate the hash.
# The default number is 12 (which equates to 2^12 rounds).
# N.B. that increasing this will exponentially increase the time required
# to register or login - e.g. 24 => 2^24 rounds which will take >20 mins.
#
#bcrypt_rounds: 12

# Allows users to register as guests without a password/email/etc, and
# participate in rooms hosted on this server which have been made
# accessible to anonymous users.
#
#allow_guest_access: false

# The identity server which we suggest that clients should use when users log
# in on this server.
#
# (By default, no suggestion is made, so it is left up to the client.
# This setting is ignored unless public_baseurl is also set.)
#
#default_identity_server: https://matrix.org

# The list of identity servers trusted to verify third party
# identifiers by this server.
#
# Also defines the ID server which will be called when an account is
# deactivated (one will be picked arbitrarily).
#
#trusted_third_party_id_servers:
#  - matrix.org
#  - vector.im

# If enabled, user IDs, display names and avatar URLs will be replicated
# to this server whenever they change.
# This is an experimental API currently implemented by sydent to support
# cross-homeserver user directories.
#
#replicate_user_profiles_to: example.com

# If specified, attempt to replay registrations, profile changes & 3pid
# bindings on the given target homeserver via the AS API. The HS is authed
# via a given AS token.
#
#shadow_server:
#  hs_url: https://shadow.example.com
#  hs: shadow.example.com
#  as_token: 12u394refgbdhivsia

# If enabled, don't let users set their own display names/avatars
# other than for the very first time (unless they are a server admin).
# Useful when provisioning users based on the contents of a 3rd party
# directory and to avoid ambiguities.
#
#disable_set_displayname: False
#disable_set_avatar_url: False

# Users who register on this homeserver will automatically be joined
# to these rooms
#
#auto_join_rooms:
#  - "#example:example.com"

# Where auto_join_rooms are specified, setting this flag ensures that the
# the rooms exist by creating them when the first user on the
# homeserver registers.
# Setting to false means that if the rooms are not manually created,
# users cannot be auto-joined since they do not exist.
#
#autocreate_auto_join_rooms: true


## Metrics ###

# Enable collection and rendering of performance metrics
#
#enable_metrics: False

# Enable sentry integration
# NOTE: While attempts are made to ensure that the logs don't contain
# any sensitive information, this cannot be guaranteed. By enabling
# this option the sentry server may therefore receive sensitive
# information, and it in turn may then diseminate sensitive information
# through insecure notification channels if so configured.
#
#sentry:
#    dsn: "..."

# Whether or not to report anonymized homeserver usage statistics.
# report_stats: true|false


## API Configuration ##

# A list of event types that will be included in the room_invite_state
#
#room_invite_state_types:
#  - "m.room.join_rules"
#  - "m.room.canonical_alias"
#  - "m.room.avatar"
#  - "m.room.encryption"
#  - "m.room.name"


# A list of application service config files to use
#
#app_service_config_files:
#  - app_service_1.yaml
#  - app_service_2.yaml

# Uncomment to enable tracking of application service IP addresses. Implicitly
# enables MAU tracking for application service users.
#
#track_appservice_user_ips: True


# a secret which is used to sign access tokens. If none is specified,
# the registration_shared_secret is used, if one is given; otherwise,
# a secret key is derived from the signing key.
#
# macaroon_secret_key: <PRIVATE STRING>

# Used to enable access token expiration.
#
#expire_access_token: False

# a secret which is used to calculate HMACs for form values, to stop
# falsification of values. Must be specified for the User Consent
# forms to work.
#
# form_secret: <PRIVATE STRING>

## Signing Keys ##

# Path to the signing key to sign messages with
#
signing_key_path: "CONFDIR/SERVERNAME.signing.key"

# The keys that the server used to sign messages with but won't use
# to sign new messages. E.g. it has lost its private key
#
#old_signing_keys:
#  "ed25519:auto":
#    # Base64 encoded public key
#    key: "The public part of your old signing key."
#    # Millisecond POSIX timestamp when the key expired.
#    expired_ts: 123456789123

# How long key response published by this server is valid for.
# Used to set the valid_until_ts in /key/v2 APIs.
# Determines how quickly servers will query to check which keys
# are still valid.
#
#key_refresh_interval: 1d

# The trusted servers to download signing keys from.
#
#perspectives:
#  servers:
#    "matrix.org":
#      verify_keys:
#        "ed25519:auto":
#          key: "Noi6WqcDj0QmPxCNQqgezwTlBKrfqehY1u2FyWP9uYw"


# Enable SAML2 for registration and login. Uses pysaml2.
#
# `sp_config` is the configuration for the pysaml2 Service Provider.
# See pysaml2 docs for format of config.
#
# Default values will be used for the 'entityid' and 'service' settings,
# so it is not normally necessary to specify them unless you need to
# override them.
#
#saml2_config:
#  sp_config:
#    # point this to the IdP's metadata. You can use either a local file or
#    # (preferably) a URL.
#    metadata:
#      #local: ["saml2/idp.xml"]
#      remote:
#        - url: https://our_idp/metadata.xml
#
#    # The rest of sp_config is just used to generate our metadata xml, and you
#    # may well not need it, depending on your setup. Alternatively you
#    # may need a whole lot more detail - see the pysaml2 docs!
#
#    description: ["My awesome SP", "en"]
#    name: ["Test SP", "en"]
#
#    organization:
#      name: Example com
#      display_name:
#        - ["Example co", "en"]
#      url: "http://example.com"
#
#    contact_person:
#      - given_name: Bob
#        sur_name: "the Sysadmin"
#        email_address": ["admin@example.com"]
#        contact_type": technical
#
#  # Instead of putting the config inline as above, you can specify a
#  # separate pysaml2 configuration file:
#  #
#  config_path: "CONFDIR/sp_conf.py"



# Enable CAS for registration and login.
#
#cas_config:
#   enabled: true
#   server_url: "https://cas-server.com"
#   service_url: "https://homeserver.domain.com:8448"
#   #required_attributes:
#   #    name: value


# The JWT needs to contain a globally unique "sub" (subject) claim.
#
#jwt_config:
#   enabled: true
#   secret: "a secret"
#   algorithm: "HS256"


password_config:
   # Uncomment to disable password login
   #
   #enabled: false

   # Uncomment and change to a secret random string for extra security.
   # DO NOT CHANGE THIS AFTER INITIAL SETUP!
   #
   #pepper: "EVEN_MORE_SECRET"



# Enable sending emails for notification events
# Defining a custom URL for Riot is only needed if email notifications
# should contain links to a self-hosted installation of Riot; when set
# the "app_name" setting is ignored.
#
# If your SMTP server requires authentication, the optional smtp_user &
# smtp_pass variables should be used
#
#email:
#   enable_notifs: false
#   smtp_host: "localhost"
#   smtp_port: 25
#   smtp_user: "exampleusername"
#   smtp_pass: "examplepassword"
#   require_transport_security: False
#   notif_from: "Your Friendly %(app)s Home Server <noreply@example.com>"
#   app_name: Matrix
#   # if template_dir is unset, uses the example templates that are part of
#   # the Synapse distribution.
#   #template_dir: res/templates
#   notif_template_html: notif_mail.html
#   notif_template_text: notif_mail.txt
#   notif_for_new_users: True
#   riot_base_url: "http://localhost/riot"


#password_providers:
#    - module: "ldap_auth_provider.LdapAuthProvider"
#      config:
#        enabled: true
#        uri: "ldap://ldap.example.com:389"
#        start_tls: true
#        base: "ou=users,dc=example,dc=com"
#        attributes:
#           uid: "cn"
#           mail: "email"
#           name: "givenName"
#        #bind_dn:
#        #bind_password:
#        #filter: "(objectClass=posixAccount)"



# Clients requesting push notifications can either have the body of
# the message sent in the notification poke along with other details
# like the sender, or just the event ID and room ID (`event_id_only`).
# If clients choose the former, this option controls whether the
# notification request includes the content of the event (other details
# like the sender are still included). For `event_id_only` push, it
# has no effect.
#
# For modern android devices the notification content will still appear
# because it is loaded by the app. iPhone, however will send a
# notification saying only that a message arrived and who it came from.
#
#push:
#  include_content: true


#spam_checker:
#  module: "my_custom_project.SuperSpamChecker"
#  config:
#    example_option: 'things'


# Uncomment to allow non-server-admin users to create groups on this server
#
#enable_group_creation: true

# If enabled, non server admins can only create groups with local parts
# starting with this prefix
#
#group_creation_prefix: "unofficial/"



# User Directory configuration
#
# 'enabled' defines whether users can search the user directory. If
# false then empty responses are returned to all queries. Defaults to
# true.
#
# 'search_all_users' defines whether to search all users visible to your HS
# when searching the user directory, rather than limiting to users visible
# in public rooms.  Defaults to false.  If you set it True, you'll have to run
# UPDATE user_directory_stream_pos SET stream_id = NULL;
# on your database to tell it to rebuild the user_directory search indexes.
#
#user_directory:
#  enabled: true
#  search_all_users: false
#
#  # If this is set, user search will be delegated to this ID server instead
#  # of synapse performing the search itself.
#  # This is an experimental API.
#  defer_to_id_server: https://id.example.com


# User Consent configuration
#
# for detailed instructions, see
# https://github.com/matrix-org/synapse/blob/master/docs/consent_tracking.md
#
# Parts of this section are required if enabling the 'consent' resource under
# 'listeners', in particular 'template_dir' and 'version'.
#
# 'template_dir' gives the location of the templates for the HTML forms.
# This directory should contain one subdirectory per language (eg, 'en', 'fr'),
# and each language directory should contain the policy document (named as
# '<version>.html') and a success page (success.html).
#
# 'version' specifies the 'current' version of the policy document. It defines
# the version to be served by the consent resource if there is no 'v'
# parameter.
#
# 'server_notice_content', if enabled, will send a user a "Server Notice"
# asking them to consent to the privacy policy. The 'server_notices' section
# must also be configured for this to work. Notices will *not* be sent to
# guest users unless 'send_server_notice_to_guests' is set to true.
#
# 'block_events_error', if set, will block any attempts to send events
# until the user consents to the privacy policy. The value of the setting is
# used as the text of the error.
#
# 'require_at_registration', if enabled, will add a step to the registration
# process, similar to how captcha works. Users will be required to accept the
# policy before their account is created.
#
# 'policy_name' is the display name of the policy users will see when registering
# for an account. Has no effect unless `require_at_registration` is enabled.
# Defaults to "Privacy Policy".
#
#user_consent:
#  template_dir: res/templates/privacy
#  version: 1.0
#  server_notice_content:
#    msgtype: m.text
#    body: >-
#      To continue using this homeserver you must review and agree to the
#      terms and conditions at %(consent_uri)s
#  send_server_notice_to_guests: True
#  block_events_error: >-
#    To continue using this homeserver you must review and agree to the
#    terms and conditions at %(consent_uri)s
#  require_at_registration: False
#  policy_name: Privacy Policy
#


# Server Notices room configuration
#
# Uncomment this section to enable a room which can be used to send notices
# from the server to users. It is a special room which cannot be left; notices
# come from a special "notices" user id.
#
# If you uncomment this section, you *must* define the system_mxid_localpart
# setting, which defines the id of the user which will be used to send the
# notices.
#
# It's also possible to override the room name, the display name of the
# "notices" user, and the avatar for the user.
#
#server_notices:
#  system_mxid_localpart: notices
#  system_mxid_display_name: "Server Notices"
#  system_mxid_avatar_url: "mxc://server.com/oumMVlgDnLYFaPVkExemNVVZ"
#  room_name: "Server Notices"



# Uncomment to disable searching the public room list. When disabled
# blocks searching local and remote room lists for local and remote
# users by always returning an empty list for all queries.
#
#enable_room_list_search: false

# The `alias_creation` option controls who's allowed to create aliases
# on this server.
#
# The format of this option is a list of rules that contain globs that
# match against user_id, room_id and the new alias (fully qualified with
# server name). The action in the first rule that matches is taken,
# which can currently either be "allow" or "deny".
#
# Missing user_id/room_id/alias fields default to "*".
#
# If no rules match the request is denied. An empty list means no one
# can create aliases.
#
# Options for the rules include:
#
#   user_id: Matches against the creator of the alias
#   alias: Matches against the alias being created
#   room_id: Matches against the room ID the alias is being pointed at
#   action: Whether to "allow" or "deny" the request if the rule matches
#
# The default is:
#
#alias_creation_rules:
#  - user_id: "*"
#    alias: "*"
#    room_id: "*"
#    action: allow

# The `room_list_publication_rules` option controls who can publish and
# which rooms can be published in the public room list.
#
# The format of this option is the same as that for
# `alias_creation_rules`.
#
# If the room has one or more aliases associated with it, only one of
# the aliases needs to match the alias rule. If there are no aliases
# then only rules with `alias: *` match.
#
# If no rules match the request is denied. An empty list means no one
# can publish rooms.
#
# Options for the rules include:
#
#   user_id: Matches agaisnt the creator of the alias
#   room_id: Matches against the room ID being published
#   alias: Matches against any current local or canonical aliases
#            associated with the room
#   action: Whether to "allow" or "deny" the request if the rule matches
#
# The default is:
#
#room_list_publication_rules:
#  - user_id: "*"
#    alias: "*"
#    room_id: "*"
#    action: allow<|MERGE_RESOLUTION|>--- conflicted
+++ resolved
@@ -697,14 +697,11 @@
 #  - medium: msisdn
 #    pattern: '\+44'
 
-<<<<<<< HEAD
 # If true, stop users from trying to change the 3PIDs associated with
 # their accounts.
 #
 #disable_3pid_changes: False
 
-=======
->>>>>>> 6b0ddf8e
 # Enable 3PIDs lookup requests to identity servers from this server.
 #
 #enable_3pid_lookup: true
